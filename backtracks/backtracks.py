# backtracks.py
# authors: Gilles Otten, William Balmer, Tomas Stolker

# this code does an analysis with a background star model given delta RA and
# delta DEC datapoints of a point source wrt a host star
# comparing Bayes factor or BIC of this analysis and a pure Orbitize! run would
# be informative to see which model fits better for new discoveries.

import pickle
import sys
import warnings

from pathlib import Path
from typing import Optional, Tuple

import astropy.units as u
from scipy.optimize import minimize
import dynesty
import novas.compat as novas
import numpy as np
import pandas as pd

from astropy.coordinates import SkyCoord, Distance
from astropy.table import Table
from astropy.io import fits
from astropy.time import Time
from astroquery.gaia import Gaia
from astroquery.simbad import Simbad
from matplotlib.pyplot import Figure
from novas.compat.eph_manager import ephem_open

from schwimmbad import MPIPool

from backtracks.utils import pol2car, transform_gengamm, transform_normal, transform_uniform, iso2mjd, utc2tt, HostStarPriors, radecdists
from backtracks.plotting import diagnostic, neighborhood, plx_prior, posterior, trackplot, stationtrackplot


# Set the Gaia data release to DR3
Gaia.MAIN_GAIA_TABLE = "gaiadr3.gaia_source"
# Retrieve all rows from a Gaia query
Gaia.ROW_LIMIT = -1

class System():
    """
    Class for describing a star system with a companion candidate.

    Args:
        target_name (str): Target name which will be resolved by SIMBAD into Gaia DR3 ID
        candidate_file (str): .csv file containing the candidate companion coordinates in Orbitize! format
        nearby_window (float): Default 0.5 [degrees]
        fileprefix (str): Prefix to filename. Default "./" for current folder.
        ndim (int): Number of dimensions that need to be fit. Default: 11
        **relax_pm_priors (bool): Instead of using normal distribution based on nearby Gaia data, set a wide uniform prior on pm_ra and pm_dec based on the Gaia data over the interval (-10sigma, +10 sigma) mas/yr.
        **relax_par_priors (bool): Instead of using the Bailer-Jones inverse gamma prior on parallax based on Gaia data, set a wide uniform prior on parallax over the interval (1e-2, host_star_plx) mas.
        **rv_host_method (str): {'normal','uniform'} Uses Gaia DR3 retrieved RV and normal distribution as Host star RV prior as default if not defined.
        **rv_host_params (tuple of floats): (lower_limit,upper_limit) for uniform rv_host_method, (mu,sigma) for normal rv_host_method. [km/s]
        **unif (float): Sets bounds for uniform prior around estimated candidate companion location. Defaults to 5e-3 if not defined. [degrees]
        **ref_epoch_idx (int): ID of datapoint at which to pin stationary tracks. Defaults to 0 if not defined. Follows order of candidate_file datapoints.
        **query_file (str): Name of the FITS file with the Gaia query output. This file is created when running backtracks for the first time on a ``target_name``. Adding the filename will skip the query of the Gaia archive.
    """

    def __init__(self, target_name: str, candidate_file: str, nearby_window: float = 0.5, fileprefix = './', ndim = 11, **kwargs):
        self.target_name = target_name
        self.candidate_file = candidate_file
        self.fileprefix = fileprefix
        self.ndim = ndim

        # planet candidate astrometry
        # input is formatted following orbitize!, epoch, object, ra, dec, raerr, decerr, rho, quant_type; see example csv files
        candidate = pd.read_csv(candidate_file)

        if 'obj_num' in kwargs:
            # you may include multiple object numbers in the "orbitize-like" formatted input
            # e.g. if you have multiple candidate sources in the field and put them in the save csv
            self.obj_num = kwargs['obj_num']
        else:
            # assume object = 1
            self.obj_num = 1
        print(f'[BACKTRACKS INFO]: Examining object = {self.obj_num} in input file.')
        candidate = candidate[candidate['object']==self.obj_num]

        if 'unif' in kwargs:
            self.unif = kwargs['unif']
        else:
            self.unif = 5e-3

        if 'relax_pm_priors' in kwargs:
            self.relax_pm_priors = kwargs['relax_pm_priors']
        else:
            self.relax_pm_priors = False

        if 'relax_par_priors' in kwargs:
            self.relax_par_priors = kwargs['relax_par_priors']
        else: 
            self.relax_par_priors = False

        if 'rv_host_method' in kwargs:
             if 'rv_host_params' not in kwargs:
                 raise Exception("'rv_host_method' is set. Please provide (mu,sigma) or (lower,upper) in km/s in 'rv_host_params'")

        if 'jd_tt' in kwargs:
            warnings.warn("The jd_tt parameter has been removed. "
                          "Please use the ref_epoch parameter of "
                          "generate_plots instead.")

        if Gaia.MAIN_GAIA_TABLE == "gaiadr3.gaia_source":
            self.gaia_release = "DR3"
        elif Gaia.MAIN_GAIA_TABLE == "gaiadr4.gaia_source":
            self.gaia_release = "DR4"
        else:
            raise ValueError("The value of the MAIN_GAIA_TABLE "
                             f"({Gaia.MAIN_GAIA_TABLE}) is not valid.")

        self.gaia_epoch = None

        astrometry = np.zeros((6, len(candidate))) # epoch, ra, dec, raerr, decerr, rho, quant_type

        for i,quant in enumerate(candidate['quant_type']):
            if quant=='radec':
                epoch, ra, raerr, dec, decerr, rho2 = \
                    candidate.iloc[i, 0], candidate.iloc[i, 2], candidate.iloc[i, 3], \
                    candidate.iloc[i, 4], candidate.iloc[i, 5], candidate.iloc[i, 6]

            elif quant=='seppa':
                epoch, sep, seperr, pa, paerr, rho = \
                    candidate.iloc[i, 0], candidate.iloc[i, 2], candidate.iloc[i, 3], \
                    candidate.iloc[i, 4], candidate.iloc[i, 5], candidate.iloc[i, 6]

                ra, dec, raerr, decerr, rho2 = pol2car(sep, pa, seperr, paerr, corr=rho)

                if np.isnan(rho):
                    rho2 = np.nan
            
            if 'yy_epochs' in kwargs:
                if kwargs['yy_epochs']:
                    epoch = iso2mjd(epoch)

            astrometry[0, i] += epoch + 2400000.5  # MJD to JD
            astrometry[1, i] += ra
            astrometry[2, i] += dec
            astrometry[3, i] += raerr
            astrometry[4, i] += decerr
            astrometry[5, i] += rho2

        self.epochs = astrometry[0]
        self.epochs_tt = utc2tt(astrometry[0])
        self.ras = astrometry[1]
        self.raserr = astrometry[3]
        self.decs = astrometry[2]
        self.decserr = astrometry[4]
        self.rho = astrometry[5]

        # choose time of reference observation of relative candidate position (defaults to the first observation)
        if 'ref_epoch_idx' in kwargs:
            self.ref_epoch_idx = kwargs['ref_epoch_idx']
            self.ref_epoch = self.epochs[self.ref_epoch_idx]
        else:
            self.ref_epoch_idx = 0
            self.ref_epoch = self.epochs[self.ref_epoch_idx]

        if 'query_file' in kwargs and kwargs['query_file'] is not None:

            with fits.open(kwargs['query_file']) as hdu_list:
                target_gaia = Table(hdu_list[1].data, masked=True)
                self.nearby = Table(hdu_list[2].data, masked=True)

                self.gaia_id = target_gaia['SOURCE_ID'][0]
                self.gaia_epoch = target_gaia['ref_epoch'][0]

                for col in target_gaia.columns.values():
                    col.mask = np.isnan(col)

                for col in self.nearby.columns.values():
                    col.mask = np.isnan(col)

        else:
            self.nearby, self.gaia_id, target_gaia = self.query_astrometry(nearby_window)

            target_table = fits.BinTableHDU(target_gaia)
            nearby_table = fits.BinTableHDU(self.nearby)
            hdu_list = fits.HDUList([fits.PrimaryHDU(), target_table, nearby_table])
            hdu_list.writeto(f'{self.fileprefix}gaia_query_{self.gaia_id}.fits', overwrite=True)

        self.set_prior_attr()

        # set variables
        self.rao = target_gaia['ra'][0] # deg
        self.deco = target_gaia['dec'][0] # deg
        self.pmrao = target_gaia['pmra'][0] # mas/yr
        self.pmdeco = target_gaia['pmdec'][0] # mas/yr
        self.paro = target_gaia['parallax'][0] # mas

        sig_ra = target_gaia['ra_error'][0]*u.mas.to(u.deg) # mas
        sig_dec = target_gaia['dec_error'][0]*u.mas.to(u.deg)
        sig_pmra = target_gaia['pmra_error'][0]
        sig_pmdec = target_gaia['pmdec_error'][0]
        ra_dec_corr = target_gaia['ra_dec_corr'][0]
        ra_parallax_corr = target_gaia['ra_parallax_corr'][0]
        ra_pmra_corr = target_gaia['ra_pmra_corr'][0]
        ra_pmdec_corr = target_gaia['ra_pmdec_corr'][0]
        dec_parallax_corr = target_gaia['dec_parallax_corr'][0]
        dec_pmra_corr = target_gaia['dec_pmra_corr'][0]
        dec_pmdec_corr = target_gaia['dec_pmdec_corr'][0]
        parallax_pmra_corr = target_gaia['parallax_pmra_corr'][0]
        parallax_pmdec_corr = target_gaia['parallax_pmdec_corr'][0]
        pmra_pmdec_corr = target_gaia['pmra_pmdec_corr'][0]
        sig_parallax = target_gaia['parallax_error'][0]
        if 'rv_host_method' in kwargs:
            if kwargs['rv_host_method'].lower() == 'uniform':
                self.rv_host_method='uniform'
                self.rv_lower,self.rv_upper=kwargs['rv_host_params'] # e.g., rv_host_params=(-10,10)
                self.radvelo = np.mean([self.rv_lower,self.rv_upper])
            elif kwargs['rv_host_method'].lower() == 'normal':
                self.rv_host_method='normal'
                self.radvelo,self.sig_rv=kwargs['rv_host_params'] # e.g., rv_host_params=(10,0.5)
        else: # if not set, it is the default gaia
            try:
                self.rv_host_method='gaia'
                self.radvelo = target_gaia['radial_velocity'][0] # km/s
                self.sig_rv = target_gaia['radial_velocity_error'][0]
                if isinstance(self.radvelo, np.ma.core.MaskedConstant):
                    raise Exception(f"Gaia query of {self.target_name}, e.g. Gaia {self.gaia_release} {self.gaia_id}, returned -- for \'radial_velocity\', indicating that the RV for this object has not been measured by Gaia.")
            except Exception:
                raise Exception("No valid Gaia RV, please change rv_host_method to 'normal' or 'uniform' when initializing backtracks.System and set rv_host_params manually to override.")

        self.host_mean = np.r_[self.rao,self.deco,self.pmrao,self.pmdeco,self.paro]
        self.host_cov = np.array([[sig_ra**2,ra_dec_corr*sig_ra*sig_dec,ra_pmra_corr*sig_ra*sig_pmra,sig_ra*sig_pmdec*ra_pmdec_corr,sig_ra*sig_parallax*ra_parallax_corr],
        [ra_dec_corr*sig_ra*sig_dec,sig_dec**2,sig_dec*sig_pmra*dec_pmra_corr,sig_dec*sig_pmdec*dec_pmdec_corr,sig_dec*sig_parallax*dec_parallax_corr],
        [ra_pmra_corr*sig_ra*sig_pmra,dec_pmra_corr*sig_pmra*sig_dec,sig_pmra**2,sig_pmra*sig_pmdec*pmra_pmdec_corr,sig_pmra*sig_parallax*parallax_pmra_corr],[sig_pmdec*sig_ra*ra_pmdec_corr,sig_pmdec*sig_dec*dec_pmdec_corr,sig_pmdec*sig_pmra*pmra_pmdec_corr,sig_pmdec**2,sig_pmdec*sig_parallax*parallax_pmdec_corr],[sig_parallax*sig_ra*ra_parallax_corr,sig_parallax*sig_dec*dec_parallax_corr,sig_parallax*sig_pmra*parallax_pmra_corr,sig_parallax*sig_pmdec*parallax_pmdec_corr,sig_parallax**2]])
        self.HostStarPriors = HostStarPriors(self.host_mean,self.host_cov)

        # set inital guess for position at gaia epoch
        self.set_initial_position()

        # create parameter set for stationary case
        # params = ra, dec, pmra, pmdec, par, ra_host, dec_host, pmra_host, pmdec_host, par_host, rv_host
        self.stationary_params = [self.ra0, self.dec0, 0, 0, 0, self.rao, self.deco, self.pmrao, self.pmdeco, self.paro, self.radvelo]
        # Compute useful chi2 value
        self.stationary_loglike = self.loglike(self.stationary_params)
        self.stationary_chi2_red = -2.*self.stationary_loglike/((2*(len(self.epochs)-1))-self.ndim)

        jd_start, jd_end, number = ephem_open()
        print('[BACKTRACKS INFO]: Opened ephemeris file')
        # if the novas_de405 package is installed this will load the ephemerids file,
        # this will handle nutation, precession, gravitational lensing by (and barycenter motion induced by?) solar system bodies, etc.
        # ephem_open("DE440.bin")
        # if the ephemerid files are downloaded from the USNO ftp server the binary's can be directly accessed if placed in the same folder.

        # https://ssd.jpl.nasa.gov/planets/eph_export.html https://ssd.jpl.nasa.gov/ftp/eph/planets/
        # DE405 : Created May 1997; includes both nutations and librations.
        # Referred to the International Celestial Reference Frame.
        # Covers JED 2305424.50  (1599 DEC 09)  to  JED 2525008.50  (2201 FEB 20)

        # define reference positions for host star (in this case fixed at the median Gaia parameters), this is superseded in 11-dimension model
        if self.ndim <= 5: #
            self.host_cat = novas.make_cat_entry(star_name="host",catalog="HIP",star_num=1,ra=self.rao/15.,
                                             dec=self.deco,pm_ra=self.pmrao,pm_dec=self.pmdeco,
                                             parallax=self.paro,rad_vel=self.radvelo)
            print('[BACKTRACKS INFO]: made cat entry for host')
            self.host_icrs = novas.transform_cat(option=1, incat=self.host_cat, date_incat=self.gaia_epoch,
                                             date_newcat=2000., newcat_id="HIP")
            print('[BACKTRACKS INFO]: transformed cat entry for host')

        # this converts the Epoch from the Gaia ref_epoch (2016 for DR3) to 2000 following ICRS

    def set_initial_position(self):
        """
        Calculates and sets attributes for the RA and DEC coordinates at ICRS Epoch 2016.0 assuming the object is a stationary background star.
        """

        # initial estimate for background star scenario (best guesses)
        print(f'[BACKTRACKS INFO]: Estimating candidate position if stationary in RA,Dec @ {self.gaia_epoch} from observation #'+str(self.ref_epoch_idx))
        # we'll do a rough estimate using astropy, then minimize the distance between
        # the novas projection and the specified observation using scipy's BFGS with
        # RA,DEC @ Gaia epoch as free parameters.

        # educated guess with SkyCoord transformations
        init_host_coord = SkyCoord(ra=self.rao*u.deg, dec=self.deco*u.deg, distance=Distance(parallax=self.paro*u.mas), pm_ra_cosdec=self.pmrao*u.mas/u.yr, pm_dec=self.pmdeco*u.mas/u.yr, obstime=Time(self.gaia_epoch,format='jyear',scale='tcb'))
        # propagate host position from Gaia epoch (2016.0 for DR3) to reference observation epoch
        init_host_coord_at_obs = init_host_coord.apply_space_motion(Time(self.ref_epoch, format='jd'))
        # apply measurement of relative astrometry to get candidate in absolute coordinates at time of observation
        init_cand_coord_at_obs = init_host_coord_at_obs.spherical_offsets_by(self.ras[self.ref_epoch_idx] * u.mas, self.decs[self.ref_epoch_idx] * u.mas)
        init_cand_coord = SkyCoord(ra=init_cand_coord_at_obs.ra, dec=init_cand_coord_at_obs.dec, distance=Distance(parallax=self.paro*u.mas), pm_ra_cosdec=self.pmrao*u.mas/u.yr, pm_dec=self.pmdeco*u.mas/u.yr, obstime=Time(self.ref_epoch, format='jd'))
        # propagate candidate position from epoch of observation to Gaia epoch
        tdiff = Time(self.ref_epoch, format='jd').decimalyear-self.gaia_epoch
        init_cand_coord_at_gaia = init_cand_coord.apply_space_motion(Time(self.gaia_epoch+tdiff,format='jyear',scale='tcb'))
        ra0 = init_cand_coord_at_gaia.ra.value
        dec0 = init_cand_coord_at_gaia.dec.value

        def dummy_loglike(radec):
            """
            Minimization function for distance to observed offset assuming stationary background scenario.
            Minimization of the distance provides RA and DEC at Epoch 2016.0 assuming stationary background star.
            
            Args:
                radec (tuple of floats): RA, DEC [degrees] for the candidate companion.
            
            Returns:
                Distance between observed offset at reference epoch versus predicted offset
            """

            ra, dec = radec
            dummy_param = ra, dec, 0, 0, 0, self.rao, self.deco, self.pmrao, self.pmdeco, self.paro, self.radvelo
            xs, ys = radecdists(self, [utc2tt(self.ref_epoch)], dummy_param)

            distance = np.linalg.norm(np.array([self.ras[self.ref_epoch_idx],self.decs[self.ref_epoch_idx]])-np.array([xs[0],ys[0]]))

            return distance

        # minimize distance between these points (bounds are 5e-5 degrees, i.e. 180 mas). The bounds might lead to an issue near the poles.
        bound = 5e-5
        init_result = minimize(dummy_loglike, np.array([ra0,dec0]), tol=1e-15, method='Nelder-Mead', bounds=((ra0-bound, ra0+bound), (dec0-bound, dec0+bound)))

        # not sure which of these is used anymore
        self.ra0 = init_result.x[0] # degrees
        self.dec0 = init_result.x[1] # degrees
        self.pmra0 = self.pmrao # mas/yr
        self.pmdec0 = self.pmdeco # mas/yr
        self.par0 = self.paro/10 # mas
        self.radvel0 = 0 # km/s


    def query_astrometry(self, nearby_window: float = 0.5):
        """
        Queries Simbad for Gaia DR3 stars properties within a certain angular search box around the host star, as well as the properties of the host star itself.

        Args:
            nearby_window (float): Dimensions of search box around host star to find background star population. Default 0.5 [degrees]

        Returns:
            tuple of tables. nearby star properties, host star ID and host star properties.
        """

        # resolve target in simbad
        target_result_table = Simbad.query_object(self.target_name)
        print(f'[BACKTRACKS INFO]: Resolved the target star \'{self.target_name}\' in Simbad!')
        # target_result_table.pprint()
        # get gaia ID from simbad
        gaia_id = None
        for target_id in Simbad.query_objectids(self.target_name)['ID']:
            if f'Gaia {self.gaia_release}' in target_id:
                gaia_id = int(target_id.replace(f'Gaia {self.gaia_release}', ''))
                print('[BACKTRACKS INFO]: Resolved target\'s Gaia ID '
                      f'from Simbad, Gaia {self.gaia_release} {gaia_id}')

        if gaia_id is None:
            raise ValueError(f"The Gaia source ID for {self.target_name} "
                             f"is not found in the selected catalog "
                             f"({Gaia.MAIN_GAIA_TABLE}).")

        coord = SkyCoord(ra=target_result_table['RA'][0],
                         dec=target_result_table['DEC'][0],
                         unit=(u.hourangle, u.degree), frame='icrs')
        width = u.Quantity(50, u.arcsec)
        height = u.Quantity(50, u.arcsec)
        columns = ['source_id', 'SOURCE_ID', 'ra', 'dec', 'pmra', 'pmdec', 'parallax', 'radial_velocity', 'ref_epoch','ra_error','dec_error','parallax_error','pmra_error','pmdec_error','radial_velocity_error','ra_dec_corr','ra_parallax_corr','ra_pmra_corr','ra_pmdec_corr','dec_parallax_corr','dec_pmra_corr','dec_pmdec_corr','parallax_pmra_corr','parallax_pmdec_corr','pmra_pmdec_corr']
        target_gaia = Gaia.query_object_async(coordinate=coord, width=width, height=height, columns=columns)
        if 'source_id' in target_gaia.columns:
            target_gaia = target_gaia[target_gaia['source_id']==gaia_id]
        else:
            target_gaia = target_gaia[target_gaia['SOURCE_ID']==gaia_id]
        self.gaia_epoch = target_gaia['ref_epoch'][0]
        print(f'[BACKTRACKS INFO]: gathered Gaia {self.gaia_release} data for {self.target_name}')
        print(f'   * Gaia source ID = {gaia_id}')
        print(f'   * Reference epoch = {self.gaia_epoch}')
        print(f'   * RA = {target_gaia["ra"][0]:.4f} deg')
        print(f'   * Dec = {target_gaia["dec"][0]:.4f} deg')
        print(f'   * PM RA = {target_gaia["pmra"][0]:.2f} mas/yr')
        print(f'   * PM Dec = {target_gaia["pmdec"][0]:.2f} mas/yr')
        print(f'   * Parallax = {target_gaia["parallax"][0]:.2f} mas')
        if isinstance(target_gaia["radial_velocity"][0], np.ma.core.MaskedConstant):
            print(f'   * RV = --') # this addresses the FutureWarning: Format strings passed to MaskedConstant are ignored, but in future may error or produce different behavior
        else:
            print(f'   * RV = {target_gaia["radial_velocity"][0]:.2f} km/s')

        # resolve nearby stars
        width = u.Quantity(nearby_window, u.deg)
        height = u.Quantity(nearby_window, u.deg)
        nearby = Gaia.query_object_async(coordinate=coord, width=width, height=height, columns=columns)
        print(rf'[BACKTRACKS INFO]: gathered {len(nearby)} Gaia objects from the {nearby_window} sq. deg. nearby {self.target_name}')
        print('[BACKTRACKS INFO]: Finished nearby background gaia statistics')

        # return table of nearby objects, target's gaia id, and table of target
        return nearby, gaia_id, target_gaia

    def set_prior_attr(self):
        """
        Gathers and sets attributes for the priors for background star proper motion (from neighbourhood statistics) and distance (from healpix).
        """

        # some statistics
        self.mu_pmra = np.ma.median(self.nearby['pmra'].data)
        self.sigma_pmra = np.ma.std(self.nearby['pmra'].data)

        self.mu_pmdec = np.ma.median(self.nearby['pmdec'].data)
        self.sigma_pmdec = np.ma.std(self.nearby['pmdec'].data)

        self.mu_par = np.ma.median(self.nearby['parallax'].data)
        self.sigma_par = np.ma.std(self.nearby['parallax'].data)

        # query Bailer-Jones distance parameters
        healpix = np.floor(self.gaia_id / 562949953421312)
        data_file = Path(__file__).parent.resolve() / 'bailer-jones_edr3.csv'
        distance_prior_params = pd.read_csv(data_file)
        distance_prior_params = distance_prior_params[distance_prior_params['healpix']==healpix]
        self.L = distance_prior_params['GGDrlen'].values[0]
        self.alpha = distance_prior_params['GGDalpha'].values[0]
        self.beta = distance_prior_params['GGDbeta'].values[0]

        print(f'[BACKTRACKS INFO]: Queried distance prior parameters, L={self.L:.2f}, alpha={self.alpha:.2f}, beta={self.beta:.2f}')

    def fmodel(self, param):
        """
        Function that models the offset of the background star with respect to the host star at the observed epochs.

        Args:
            param (np.array of float): set of parameters describing 5D position of background star and 6D position of host star.

        Returns:
            RA and DEC offsets at given observed epochs.
        """
        return radecdists(self, self.epochs_tt, param)

    def loglike(self, param):
        """
        Function to calculate Log likelihood for correlated (e.g., GRAVITY) and uncorrelated datapoints given certain model parameters.

        Args:
            param (np.array of float): set of parameters describing 5D position of background star and 6D position of host star.

        Returns:
            Loglikelihood values given the observed datapoints and a set of model parameters. Returns -np.inf if a parameter is nan or inf.
        """

        if not np.isfinite(np.sum(param)):
            # if nan or inf, avoid calling fmodel
            return -np.inf

        xs, ys = self.fmodel(param)

        # separate terms where there is a correlation
        corr_terms = ~np.isnan(self.rho)

        like = 0.0

        if np.sum(~corr_terms) > 0:
            # calculate chi2 for uncorrelated terms
            like += -0.5 * np.sum((self.ras[~corr_terms] - xs[~corr_terms])**2 / self.raserr[~corr_terms]**2 + np.log(2.*np.pi*self.raserr[~corr_terms]**2))
            like += -0.5 * np.sum((self.decs[~corr_terms] - ys[~corr_terms])**2 / self.decserr[~corr_terms]**2 + np.log(2.*np.pi*self.decserr[~corr_terms]**2))

        if np.sum(corr_terms) > 0:
            # calculate the chi2 for correlated terms
            # following equations with correlation terms taken from orbitize! routine
            # _chi2_2x2cov (https://orbitize.readthedocs.io/en/latest/modules/orbitize/lnlike.html)
            det_C = (self.raserr[corr_terms]**2)*(self.decserr[corr_terms]**2)*(1-self.rho[corr_terms]**2)
            covs = self.rho[corr_terms]*self.raserr[corr_terms]*self.decserr[corr_terms]
            chi2 = ((self.ras[corr_terms]-xs[corr_terms])**2*self.decserr[corr_terms]**2+(self.decs[corr_terms]-ys[corr_terms])**2*self.raserr[corr_terms]**2-2*(self.ras[corr_terms]-xs[corr_terms])*(self.decs[corr_terms]-ys[corr_terms])*covs)/det_C
            chi2 += np.log(det_C)+2*np.log(2*np.pi)
            like += np.sum(-0.5*chi2)

        return like

    def prior_transform(self, u):
        """Transforms samples `u` drawn from the unit cube
        to those drawn from our prior for each variable.

        Args:
            u (np.array of float): samples of unit cube (0 to 1).

        Returns:
            tuple of np.array containing samples drawn from all prior distributions
        """

        param = np.array(u) # copy u

        if len(param) == 11:
            # unpacking unit cube samples
            ra, dec, pmra, pmdec, par, ra_host, dec_host, pmra_host, pmdec_host, par_host, rv_host = param

            # normal priors for host star
            ra_host, dec_host, pmra_host, pmdec_host, par_host = self.HostStarPriors.transform_normal_multivariate(np.c_[ra_host,dec_host,pmra_host,pmdec_host,par_host])

            if self.rv_host_method == 'uniform':
                # uniform prior for RV
                rv_host = transform_uniform(rv_host, self.rv_lower, self.rv_upper)
            else:
                # normal prior for RV
                # rv_host_method == 'normal' or 'gaia'
                rv_host = transform_normal(rv_host, self.radvelo, self.sig_rv)

        elif len(param) == 5:
            # unpacking unit cube samples
            ra, dec, pmra, pmdec, par = param

<<<<<<< HEAD
            # truncate distribution at 100 kpc (Nielsen+ 2017 do this at 10 kpc)
            if par < 1e-2:
                par = -np.inf
        elif len(param) == 4:
            ra, dec, pmra, pmdec = param
        else:
            ra, dec = param
=======
        else:
            # unpacking unit cube samples
            ra, dec, pmra, pmdec = param
            par = None
>>>>>>> b03cdf16

        # uniform priors for RA and Dec
        ra = transform_uniform(ra, self.ra0-self.unif, self.ra0+self.unif)
        dec = transform_uniform(dec, self.dec0-self.unif, self.dec0+self.unif)

<<<<<<< HEAD
        # uniform priors proper motion and parallax
        # pmra = transform_uniform(pmra, -50., 50.)
        # pmdec = transform_uniform(pmdec, -50., 50.)
        # par = transform_uniform(par, 0., 20.)

        # normal priors for proper motion
        pmra = transform_normal(pmra, self.mu_pmra, self.sigma_pmra)
        pmdec = transform_normal(pmdec, self.mu_pmdec, self.sigma_pmdec)
=======
        if self.relax_pm_priors:
            # uniform priors for proper motion
            pmra = transform_uniform(pmra, self.mu_pmra-(10*self.sigma_pmra), self.mu_pmra+(10*self.sigma_pmra))
            pmdec = transform_uniform(pmdec, self.mu_pmdec-(10*self.sigma_pmdec), self.mu_pmdec+(10*self.sigma_pmdec))
        else:
            # normal priors for proper motion
            pmra = transform_normal(pmra, self.mu_pmra, self.sigma_pmra)
            pmdec = transform_normal(pmdec, self.mu_pmdec, self.sigma_pmdec)

        if self.relax_par_priors:
            par = transform_uniform(par, 1e-2, self.paro)
        elif par is not None:
            # ndim = 5 or ndim = 11
            # the PPF of Bailer-Jones 2015 eq. 17
            par = 1000/transform_gengamm(par, self.L, self.alpha, self.beta) # [units of mas]
            # truncate distribution at 100 kpc (Nielsen+ 2017 do this at 10 kpc)
            if par < 1e-2:
                par = -np.inf
>>>>>>> b03cdf16

        if len(param) == 11:
            param = ra, dec, pmra, pmdec, par, ra_host, dec_host, pmra_host, pmdec_host, par_host, rv_host
        elif len(param) == 5:
            param = ra, dec, pmra, pmdec, par
        elif len(param) == 4:
            param = ra, dec, pmra, pmdec
        else:
            param = ra, dec

        return param

    def fit(self, dlogz=0.5, npool=4, dynamic=False, nlive=200, mpi_pool=False, resume=False, sample_method='unif'):
        """
        Function that fits the data using dynesty.

        Args:
            dlogz (float): Dynesty cumulative log-evidence stop criterium. Default: 0.5
            npool (int): Number of CPU threads to assign to pool. Default: 4
            dynamic (bool): Sets option to dynamically allocate live points to improve posterior estimation. Default: False
            nlive (int): Constant number of live points to set in non-dynamic case. Default: 200
            mpi_pool (bool): Sets option to use MPI multithreading. Default: False
            resume (bool): Sets option to resume from a previous result. Default: False
            sample_method: Default: 'unif' for uniform sampling within bounds. See `Dynesty` documentation for more sampling options.

        Returns:
            results (object): samples of fit
        """

        print('[BACKTRACKS INFO]: Beginning sampling')
        ndim = self.ndim

        if not mpi_pool:
            with dynesty.pool.Pool(npool, self.loglike, self.prior_transform) as pool:
                if dynamic:
                    if resume:
                        dsampler = dynesty.DynamicNestedSampler.restore(
                            fname=f'{self.fileprefix}dynesty.save',
                            pool=pool,
                        )

                    else:
                        dsampler = dynesty.DynamicNestedSampler(
                            loglikelihood=pool.loglike,
                            prior_transform=pool.prior_transform,
                            ndim=ndim,
                            pool=pool,
                            sample=sample_method,
                        )

                    dsampler.run_nested(
                        dlogz_init=dlogz,
                        nlive_init=nlive,
                        checkpoint_file=f'{self.fileprefix}dynesty.save',
                        resume=resume,
                    )

                else:
                    if resume:
                        dsampler = dynesty.NestedSampler.restore(
                            fname=f'{self.fileprefix}dynesty.save',
                            pool=pool,
                        )

                    else:
                        dsampler = dynesty.NestedSampler(
                            loglikelihood=pool.loglike,
                            prior_transform=pool.prior_transform,
                            ndim=ndim,
                            pool=pool,
                            nlive=nlive,
                            sample=sample_method,
                        )

                    dsampler.run_nested(
                        dlogz=dlogz,
                        checkpoint_file=f'{self.fileprefix}dynesty.save',
                        resume=resume,
                    )

        else:
            pool = MPIPool()

            if not pool.is_master():
                pool.wait()
                sys.exit(0)

            if dynamic:
                if resume:
                    dsampler = dynesty.DynamicNestedSampler.restore(
                        fname=f'{self.fileprefix}dynesty.save',
                        pool=pool,
                    )

                else:
                    dsampler = dynesty.DynamicNestedSampler(
                        loglikelihood=self.loglike,
                        prior_transform=self.prior_transform,
                        ndim=ndim,
                        pool=pool,
                        sample=sample_method,
                    )

                dsampler.run_nested(
                    dlogz_init=dlogz,
                    nlive_init=nlive,
                    checkpoint_file=f'{self.fileprefix}dynesty.save',
                    resume=resume,
                )

            else:
                if resume:
                    dsampler = dynesty.NestedSampler.restore(
                        fname=f'{self.fileprefix}dynesty.save',
                        pool=pool,
                    )

                else:
                    dsampler = dynesty.NestedSampler(
                        loglikelihood=self.loglike,
                        prior_transform=self.prior_transform,
                        ndim=ndim,
                        pool=pool,
                        nlive=nlive,
                        sample=sample_method,
                    )

                dsampler.run_nested(
                    dlogz=dlogz,
                    checkpoint_file=f'{self.fileprefix}dynesty.save',
                    resume=resume,
                )

        # Object with sampling results
        self.results = dsampler.results

        # Extract samples with equal weights
        samples = self.results.samples_equal()

        # Compute median, and 16th and 84th percentiles
        self.run_median = np.median(samples, axis=0)
        self.run_quant = np.quantile(samples, [0.1587, 0.8413], axis=0)

        # Compute useful chi2 value
        self.median_loglike = self.loglike(self.run_median)
        self.median_chi2_red = -2.*self.median_loglike/((2*len(self.epochs))-self.ndim)

        return self.results

    def save_results(self, fileprefix='./'):
        """
        Function to save fitting results in a dict to a .pkl to allow resuming.

        Args:
            fileprefix (str): Prefix to filename. Default "./" for current folder.
        """

        save_dict = {'med': self.run_median, 'quant': self.run_quant, 'results': self.results}
        target_label = self.target_name.replace(' ','_')
        object_label = f"cc{self.obj_num}"
        file_name = f'{fileprefix}{target_label}_{object_label}_dynestyrun_results.pkl'
        print('[BACKTRACKS INFO]: Saving results to {}'.format(file_name))
        pickle.dump(save_dict, open(file_name, "wb"))

    def load_results(self, fileprefix: str = './'):
        """
        Function to load fitting results in a dict from a .pkl to allow resuming.

        Args:
            fileprefix (str): Prefix to filename. Default "./" for current folder.
        """
        target_label = self.target_name.replace(' ', '_')
        file_name = f'{fileprefix}{target_label}_dynestyrun_results.pkl'
        print('[BACKTRACKS INFO]: Loading results from {}'.format(file_name))
        save_dict = pickle.load(open(file_name, "rb"))
        self.run_median = save_dict['med']
        self.run_quant = save_dict['quant']
        self.results = save_dict['results']

        # recompute useful chi2 value
        self.median_loglike = self.loglike(self.run_median)
        self.median_chi2_red = -2.*self.median_loglike/((2*len(self.epochs))-self.ndim)

    def generate_plots(
            self,
            days_backward: float = 3.*365.,
            days_forward: float = 3.*365.,
            step_size: float = 10.,
            # ref_epoch: Optional[Tuple[int, int, int]] = None,
            plot_radec: bool = False,
            plot_stationary: bool = False,
            fileprefix: str = './',
            filepost: str = '.pdf',
        ) -> Tuple[Figure, Figure, Figure, Figure, Figure]:
        """
        Function to plot various fitting results, corner plot and diagnostic plot.

        Args:
            days_backward (float): Days backward from the reference point at which to start tracks
            days_forward (float): Days forward from the reference point at which to end tracks
            step_size (float): Step size with which tracks are generated.
            plot_radec (bool): Option to plot RA vs time and DEC vs time in panels. Default: False for Sep vs time, PA vs time.
            plot_stationary (bool): Option to overplot a track corresponding to an infinitely far stationary background star. Default: False.
            fileprefix (str): Prefix to filename. Default "./" for current folder.
            filepost (str): Postfix to filename. Default ".pdf" for outputting pdf files.

        Returns:
            tuple of figures: data and model tracks, posterior cornerplot, dynesty summary, parallax prior, gaia neighbourhood
        """

        print('[BACKTRACKS INFO]: Generating Plots')
        ref_epoch = Time(self.ref_epoch, format='jd')

        fig_track = trackplot(
            self,
            ref_epoch=ref_epoch.jd,
            days_backward=days_backward,
            days_forward=days_forward,
            step_size=step_size,
            plot_radec=plot_radec,
            plot_stationary=plot_stationary,
            fileprefix=fileprefix,
            filepost=filepost
        )

        fig_post = posterior(self, fileprefix=fileprefix, filepost=filepost)
        fig_diag = diagnostic(self, fileprefix=fileprefix, filepost=filepost)
        fig_prior = plx_prior(self, fileprefix=fileprefix, filepost=filepost)
        fig_hood = neighborhood(self, fileprefix=fileprefix, filepost=filepost)
        print('[BACKTRACKS INFO]: Plots saved to {}'.format(fileprefix))
        return fig_track, fig_post, fig_diag, fig_prior, fig_hood

    def generate_stationary_plot(
            self,
            days_backward: float = 3.*365.,
            days_forward: float = 3.*365.,
            step_size: float = 10.,
            # ref_epoch: Optional[Tuple[int, int, int]] = None,
            plot_radec: bool = False,
            fileprefix: str = './',
            filepost: str = '.pdf',
        ) -> Figure:
        """
        Function to plot an infinitely far stationary scenario track with the data.

        Args:
            days_backward (float): Days backward from the reference point at which to start tracks
            days_forward (float): Days forward from the reference point at which to end tracks
            step_size (float): Step size with which tracks are generated.
            plot_radec (bool): Option to plot RA vs time and DEC vs time in panels. Default: False for Sep vs time, PA vs time.
            fileprefix (str): Prefix to filename. Default "./" for current folder.
            filepost (str): Postfix to filename. Default ".pdf" for outputting pdf files.

        Returns:
            fig_track (figure): Figure object corresponding to the saved plot.
        """

        print('[BACKTRACKS INFO]: Generating Stationary plot')
        ref_epoch = Time(self.ref_epoch, format='jd')

        fig_track = stationtrackplot(
            self,
            ref_epoch=ref_epoch.jd,
            days_backward=days_backward,
            days_forward=days_forward,
            step_size=step_size,
            plot_radec=plot_radec,
            fileprefix=fileprefix,
            filepost=filepost
        )
        print('[BACKTRACKS INFO]: Stationary plot saved to {}'.format(fileprefix))
        return fig_track<|MERGE_RESOLUTION|>--- conflicted
+++ resolved
@@ -492,35 +492,15 @@
             # unpacking unit cube samples
             ra, dec, pmra, pmdec, par = param
 
-<<<<<<< HEAD
-            # truncate distribution at 100 kpc (Nielsen+ 2017 do this at 10 kpc)
-            if par < 1e-2:
-                par = -np.inf
-        elif len(param) == 4:
-            ra, dec, pmra, pmdec = param
-        else:
-            ra, dec = param
-=======
         else:
             # unpacking unit cube samples
             ra, dec, pmra, pmdec = param
             par = None
->>>>>>> b03cdf16
 
         # uniform priors for RA and Dec
         ra = transform_uniform(ra, self.ra0-self.unif, self.ra0+self.unif)
         dec = transform_uniform(dec, self.dec0-self.unif, self.dec0+self.unif)
 
-<<<<<<< HEAD
-        # uniform priors proper motion and parallax
-        # pmra = transform_uniform(pmra, -50., 50.)
-        # pmdec = transform_uniform(pmdec, -50., 50.)
-        # par = transform_uniform(par, 0., 20.)
-
-        # normal priors for proper motion
-        pmra = transform_normal(pmra, self.mu_pmra, self.sigma_pmra)
-        pmdec = transform_normal(pmdec, self.mu_pmdec, self.sigma_pmdec)
-=======
         if self.relax_pm_priors:
             # uniform priors for proper motion
             pmra = transform_uniform(pmra, self.mu_pmra-(10*self.sigma_pmra), self.mu_pmra+(10*self.sigma_pmra))
@@ -539,7 +519,6 @@
             # truncate distribution at 100 kpc (Nielsen+ 2017 do this at 10 kpc)
             if par < 1e-2:
                 par = -np.inf
->>>>>>> b03cdf16
 
         if len(param) == 11:
             param = ra, dec, pmra, pmdec, par, ra_host, dec_host, pmra_host, pmdec_host, par_host, rv_host
